--- conflicted
+++ resolved
@@ -42,14 +42,11 @@
         color: rgb(55, 200, 55);
       }
     }
-<<<<<<< HEAD
-    font-size: 130%;
-=======
+    
     width: min-content;
     font-size: 100%;
     @media screen and (max-width: 600px) {
       font-size: 85%;
     }
->>>>>>> 6f39b690
   }
 </style>